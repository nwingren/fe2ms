channels:
  - conda-forge
dependencies:
  - python=3.12
  - compilers
  - cmake
  - numpy=1.26
  - fenics-dolfinx=0.8
  - openmpi
  - petsc=*=complex*
  - scipy=1.13
  - matplotlib
  - numba=0.59
<<<<<<< HEAD
  - python-gmsh=4.12
=======
  - python-gmsh=4.12
  - pip
  - libblas
  - libcblas
  - suitesparse=5.10
  - swig
  - pip:
    - https://github.com/scikit-umfpack/scikit-umfpack/archive/ce77944bce003a29771ae07be182af348c3eadce.tar.gz
>>>>>>> b13015fd
<|MERGE_RESOLUTION|>--- conflicted
+++ resolved
@@ -11,15 +11,4 @@
   - scipy=1.13
   - matplotlib
   - numba=0.59
-<<<<<<< HEAD
-  - python-gmsh=4.12
-=======
-  - python-gmsh=4.12
-  - pip
-  - libblas
-  - libcblas
-  - suitesparse=5.10
-  - swig
-  - pip:
-    - https://github.com/scikit-umfpack/scikit-umfpack/archive/ce77944bce003a29771ae07be182af348c3eadce.tar.gz
->>>>>>> b13015fd
+  - python-gmsh=4.12